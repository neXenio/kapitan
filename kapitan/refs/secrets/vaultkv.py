--- conflicted
+++ resolved
@@ -16,11 +16,9 @@
 from kapitan.refs.base64 import Base64Ref, Base64RefBackend
 from kapitan.refs.vault_resources import VaultClient, VaultError
 
-<<<<<<< HEAD
+
 from hvac.exceptions import Forbidden, InvalidPath
 
-=======
->>>>>>> 003234bf
 logger = logging.getLogger(__name__)
 
 
