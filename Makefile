all: clean package

.PHONY: test
test:
	@echo ----- Running python tests -----
	python3 -m unittest discover
	@echo ----- Testing build of docker image -----
	docker build . --no-cache -t kapitan
	@echo ----- Testing run of docker image -----
	docker run -ti --rm kapitan --help
	docker run -ti --rm kapitan lint
	@echo ----- Testing build of docker ci image -----
	docker build . --no-cache -t kapitan-ci -f Dockerfile.ci
	@echo ----- Testing run of docker ci image -----
	docker run -ti --rm kapitan-ci kapitan --help
	docker run -ti --rm kapitan-ci kapitan lint

.PHONY: test_coverage
test_coverage:
	@echo ----- Testing code coverage -----
	coverage run --source=kapitan --omit="*reclass*" -m unittest discover
	coverage report --fail-under=60 -m

.PHONY: release
release:
ifeq ($(version),)
	@echo Please pass version to release e.g. make release version=0.16.5
else
	scripts/inc_version.sh $(version)
endif

.PHONY: package
package:
	python3 setup.py sdist bdist_wheel

.PHONY: clean
clean:
	rm -rf dist/ build/ kapitan.egg-info/

.PHONY: codestyle
codestyle:
	which flake8 || echo "Install flake8 with pip3 install --user flake8"
	# ignores line length and reclass related errors
	flake8 --ignore E501 . --exclude=reclass
	@echo

<<<<<<< HEAD
.PHONY: build-binary
build-binary:
	./build-binary.sh

.PHONY: test-binary
test-binary:
	python3 -m unittest tests.test_binary
=======
.PHONY: build_helm_binding
build_helm_binding:
	bash kapitan/inputs/helm/build.sh
>>>>>>> e7ecee52
<|MERGE_RESOLUTION|>--- conflicted
+++ resolved
@@ -44,7 +44,6 @@
 	flake8 --ignore E501 . --exclude=reclass
 	@echo
 
-<<<<<<< HEAD
 .PHONY: build-binary
 build-binary:
 	./build-binary.sh
@@ -52,8 +51,7 @@
 .PHONY: test-binary
 test-binary:
 	python3 -m unittest tests.test_binary
-=======
+
 .PHONY: build_helm_binding
 build_helm_binding:
-	bash kapitan/inputs/helm/build.sh
->>>>>>> e7ecee52
+	bash kapitan/inputs/helm/build.sh