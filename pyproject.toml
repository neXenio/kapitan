--- conflicted
+++ resolved
@@ -64,12 +64,7 @@
 packaging = "^23.0"
 typing-extensions = "^4.0.0"
 gojsonnet = { version = "^0.20.0", optional = true }
-<<<<<<< HEAD
-docker = { version = "^6.0.0", optional = true }
-regex = "^2023.5.5"
-=======
 docker = { version = ">=5,<7", optional = true }
->>>>>>> b1599848
 
 [tool.poetry.extras]
 gojsonnet = ["gojsonnet"]
