#!/usr/bin/env python3

# Copyright 2019 The Kapitan Authors
# SPDX-FileCopyrightText: 2020 The Kapitan Authors <kapitan-admins@googlegroups.com>
#
# SPDX-License-Identifier: Apache-2.0

import os
import sys
import unittest
import tempfile
from shutil import rmtree
from kapitan.cached import reset_cache
from kapitan.cli import main
from kapitan.dependency_manager.base import (
    fetch_git_source,
    fetch_http_source,
    fetch_git_dependency,
    fetch_helm_chart,
)


class DependencyManagerTest(unittest.TestCase):
    def setUp(self):
        os.chdir(os.path.join(os.getcwd(), "tests", "test_resources"))

    def test_fetch_http_sources(self):
        temp_dir = tempfile.mkdtemp()
        http_sources = [
            (
                "https://raw.githubusercontent.com/deepmind/kapitan/master/examples/docker/components/jsonnet/jsonnet.jsonnet",
                "1c3a08e6jsonnet.jsonnet",
            ),
            (
                "https://raw.githubusercontent.com/deepmind/kapitan/master/examples/docker/components/kadet/__init__.py",
                "aff45ec8__init__.py",
            ),
        ]

        for source, path_hash in http_sources:
            fetch_http_source(source, os.path.join(temp_dir, path_hash), item_type="Dependency")

        self.assertTrue(os.path.isfile(os.path.join(temp_dir, "1c3a08e6" + "jsonnet.jsonnet")))
        self.assertTrue(os.path.isfile(os.path.join(temp_dir, "aff45ec8" + "__init__.py")))
        rmtree(temp_dir)

    def test_fetch_git_sources(self):
        temp_dir = tempfile.mkdtemp()
        repo_dir = os.path.join(temp_dir, "7a8f3940kapitan.git")
        # TODO: also test git ssh urls
        git_source = "https://github.com/deepmind/kapitan.git"
        fetch_git_source(git_source, repo_dir, item_type="Dependency")
        self.assertTrue(os.path.isfile(os.path.join(repo_dir, "README.md")))
        rmtree(temp_dir)

    def test_clone_repo_subdir(self):
        temp_dir = tempfile.mkdtemp()
        output_dir = tempfile.mkdtemp()
        source = "https://github.com/deepmind/kapitan.git"
        dep = [{"output_path": os.path.join(output_dir, "subdir"), "ref": "master", "subdir": "tests",}]
        fetch_git_dependency((source, dep), temp_dir, force=False)
        self.assertTrue(os.path.isdir(os.path.join(output_dir, "subdir")))
        rmtree(temp_dir)
        rmtree(output_dir)

    def test_fetch_helm_chart(self):
        temp_dir = tempfile.mkdtemp()
        output_dir = tempfile.mkdtemp()
        output_chart_dir = os.path.join(output_dir, "charts", "prometheus")
        chart_name = "prometheus"
        version = "11.3.0"
        unique_chart_name = chart_name + "-" + version
        dep = [
            {
                "output_path": output_chart_dir,
                "version": version,
                "chart_name": chart_name,
                "source": "https://kubernetes-charts.storage.googleapis.com",
            }
        ]
        fetch_helm_chart((unique_chart_name, dep), temp_dir)
        self.assertTrue(os.path.isdir(output_chart_dir))
        self.assertTrue(os.path.isfile(os.path.join(output_chart_dir, "Chart.yaml")))
        self.assertTrue(os.path.isdir(os.path.join(output_chart_dir, "charts", "kube-state-metrics")))
        rmtree(temp_dir)
        rmtree(output_dir)

    def test_fetch_helm_chart_version_that_does_not_exist(self):
        temp_dir = tempfile.mkdtemp()
        output_dir = tempfile.mkdtemp()
        output_chart_dir = os.path.join(output_dir, "charts", "prometheus")
        chart_name = "prometheus"
        version = "10.7.0"
        unique_chart_name = chart_name + "-" + version
        dep = [
            {
                "output_path": output_chart_dir,
                "version": version,
                "chart_name": chart_name,
                "source": "https://kubernetes-charts.storage.googleapis.com",
            }
        ]
        fetch_helm_chart((unique_chart_name, dep), temp_dir)
        self.assertFalse(os.path.isdir(output_chart_dir))
        self.assertFalse(os.path.isfile(os.path.join(output_chart_dir, "Chart.yaml")))
        rmtree(temp_dir)
        rmtree(output_dir)

    def test_compile_fetch(self):
        temp = tempfile.mkdtemp()
        sys.argv = [
            "kapitan",
            "compile",
            "--fetch",
            "--output-path",
            temp,
            "-t",
            "nginx",
            "nginx-dev",
<<<<<<< HEAD
            "monitoring",
=======
            "monitoring-dev",
            "-p",
            "4",
>>>>>>> 8688a08f
        ]
        main()
        self.assertTrue(os.path.isdir(os.path.join(temp, "components", "tests")))
        self.assertTrue(os.path.isdir(os.path.join(temp, "components", "acs-engine-autoscaler")))
        self.assertTrue(os.path.isdir(os.path.join(temp, "components", "kapitan-repository")))
        self.assertTrue(os.path.isdir(os.path.join(temp, "components", "source")))
        self.assertTrue(os.path.isdir(os.path.join(temp, "charts", "prometheus")))
        rmtree(temp)

    def tearDown(self):
        os.chdir("../../")
        reset_cache()<|MERGE_RESOLUTION|>--- conflicted
+++ resolved
@@ -117,13 +117,7 @@
             "-t",
             "nginx",
             "nginx-dev",
-<<<<<<< HEAD
-            "monitoring",
-=======
             "monitoring-dev",
-            "-p",
-            "4",
->>>>>>> 8688a08f
         ]
         main()
         self.assertTrue(os.path.isdir(os.path.join(temp, "components", "tests")))
