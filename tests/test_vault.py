--- conflicted
+++ resolved
@@ -10,16 +10,10 @@
 import os
 import tempfile
 import unittest
-<<<<<<< HEAD
-
-from kapitan.refs.base import RefController, RefParams, Revealer
-from kapitan.refs.secrets.vaultkv import VaultClient, VaultError, VaultSecret
-=======
 import shutil
 
 from kapitan.refs.base import RefController, Revealer, RefParams
 from kapitan.refs.secrets.vaultkv import VaultSecret, VaultClient, VaultError
->>>>>>> b1599848
 from tests.vault_server import VaultServer
 
 # Create temporary folder
@@ -34,32 +28,21 @@
     @classmethod
     def setUpClass(cls):
         # setup vault server (running in container)
-<<<<<<< HEAD
-        cls.server = VaultServer(REFS_HOME, "test_vaultkv")
-=======
         cls.server = VaultServer()
->>>>>>> b1599848
 
     @classmethod
     def tearDownClass(cls):
         # close connection
         cls.server.close_container()
-<<<<<<< HEAD
-=======
         shutil.rmtree(REFS_PATH, ignore_errors=True)
->>>>>>> b1599848
 
     def test_token_authentication(self):
         """
         Authenticate using token
         """
         parameters = {"auth": "token"}
-<<<<<<< HEAD
-        test_client = VaultClient(parameters)
-=======
         env = dict(**parameters, **self.server.parameters)
         test_client = VaultClient(env)
->>>>>>> b1599848
         self.assertTrue(test_client.is_authenticated(), msg="Authentication with token failed")
         test_client.adapter.close()
 
@@ -68,12 +51,8 @@
         Authenticate using userpass
         """
         parameters = {"auth": "userpass"}
-<<<<<<< HEAD
-        test_client = VaultClient(parameters)
-=======
         env = dict(**parameters, **self.server.parameters)
         test_client = VaultClient(env)
->>>>>>> b1599848
         self.assertTrue(test_client.is_authenticated(), msg="Authentication with userpass failed")
         test_client.adapter.close()
 
@@ -82,12 +61,8 @@
         Authenticate using approle
         """
         parameters = {"auth": "approle"}
-<<<<<<< HEAD
-        test_client = VaultClient(parameters)
-=======
         env = dict(**parameters, **self.server.parameters)
         test_client = VaultClient(env)
->>>>>>> b1599848
         self.assertTrue(test_client.is_authenticated(), msg="Authentication with approle failed")
         test_client.adapter.close()
 
@@ -95,12 +70,8 @@
         """
         test vaultkv tag with parameters
         """
-<<<<<<< HEAD
-        env = {"auth": "token", "mount": "secret"}
-=======
-        parameters = {"auth": "token", "mount": "secret"}
-        env = dict(**parameters, **self.server.parameters)
->>>>>>> b1599848
+        parameters = {"auth": "token", "mount": "secret"}
+        env = dict(**parameters, **self.server.parameters)
         secret = "bar"
 
         tag = "?{vaultkv:secret/harleyquinn:secret:testpath:foo}"
@@ -110,11 +81,7 @@
 
         # confirming ref file exists
         self.assertTrue(
-<<<<<<< HEAD
-            os.path.isfile(os.path.join(REFS_HOME, "secret/harleyquinn")), msg="Secret file doesn't exist"
-=======
             os.path.isfile(os.path.join(REFS_PATH, "secret/harleyquinn")), msg="Secret file doesn't exist"
->>>>>>> b1599848
         )
 
         file_with_secret_tags = tempfile.mktemp()
@@ -130,12 +97,8 @@
         Write secret, confirm secret file exists, reveal and compare content
         """
         # hardcode secret into vault
-<<<<<<< HEAD
-        env = {"auth": "token"}
-=======
-        parameters = {"auth": "token"}
-        env = dict(**parameters, **self.server.parameters)
->>>>>>> b1599848
+        parameters = {"auth": "token"}
+        env = dict(**parameters, **self.server.parameters)
         tag = "?{vaultkv:secret/batman}"
         secret = {"some_key": "something_secret"}
         client = VaultClient(env)
@@ -165,23 +128,15 @@
         Access non existing secret, expect error
         """
         tag = "?{vaultkv:secret/joker}"
-<<<<<<< HEAD
-        env = {"auth": "token"}
-=======
-        parameters = {"auth": "token"}
-        env = dict(**parameters, **self.server.parameters)
->>>>>>> b1599848
+        parameters = {"auth": "token"}
+        env = dict(**parameters, **self.server.parameters)
         file_data = "some_not_existing_path:some_key".encode()
         # encrypt false, because we want just reveal
         REF_CONTROLLER[tag] = VaultSecret(file_data, env, encrypt=False)
 
         # confirming secret file exists
         self.assertTrue(
-<<<<<<< HEAD
-            os.path.isfile(os.path.join(REFS_HOME, "secret/joker")), msg="Secret file doesn't exist"
-=======
             os.path.isfile(os.path.join(REFS_PATH, "secret/joker")), msg="Secret file doesn't exist"
->>>>>>> b1599848
         )
         file_with_secret_tags = tempfile.mktemp()
         with open(file_with_secret_tags, "w") as fp:
@@ -194,12 +149,8 @@
         Access non existing secret, expect error
         """
         tag = "?{vaultkv:secret/joker}"
-<<<<<<< HEAD
-        env = {"auth": "token"}
-=======
-        parameters = {"auth": "token"}
-        env = dict(**parameters, **self.server.parameters)
->>>>>>> b1599848
+        parameters = {"auth": "token"}
+        env = dict(**parameters, **self.server.parameters)
         # path foo exists from tests before
         file_data = "foo:some_not_existing_key".encode()
         # encrypt false, because we want just reveal
@@ -219,27 +170,17 @@
         """
         Write secret via token, check if ref file exists
         """
-<<<<<<< HEAD
-        env = {"vault_params": {"auth": "token", "mount": "secret"}}
-        params = RefParams()
-        params.kwargs = env
-=======
         parameters = {"auth": "token", "mount": "secret"}
         env = dict(**parameters, **self.server.parameters)
         params = RefParams()
         params.kwargs = {"vault_params": env}
->>>>>>> b1599848
 
         tag = "?{vaultkv:secret/bane:secret:banes_testpath:banes_testkey||random:int:32}"
         REF_CONTROLLER[tag] = params
 
         # confirming ref file exists
         self.assertTrue(
-<<<<<<< HEAD
-            os.path.isfile(os.path.join(REFS_HOME, "secret/bane")), msg="Secret file doesn't exist"
-=======
             os.path.isfile(os.path.join(REFS_PATH, "secret/bane")), msg="Secret file doesn't exist"
->>>>>>> b1599848
         )
 
         file_with_secret_tags = tempfile.mktemp()
@@ -255,27 +196,17 @@
         """
         Write secret via token, check if ref file exists
         """
-<<<<<<< HEAD
-        env = {"vault_params": {"auth": "token", "mount": "secret"}}
-        params = RefParams()
-        params.kwargs = env
-=======
         parameters = {"auth": "token", "mount": "secret"}
         env = dict(**parameters, **self.server.parameters)
         params = RefParams()
         params.kwargs = {"vault_params": env}
->>>>>>> b1599848
 
         tag = "?{vaultkv:secret/robin:secret:robins_testpath:robins_testkey||random:int:32|base64}"
         REF_CONTROLLER[tag] = params
 
         # confirming ref file exists
         self.assertTrue(
-<<<<<<< HEAD
-            os.path.isfile(os.path.join(REFS_HOME, "secret/bane")), msg="Secret file doesn't exist"
-=======
             os.path.isfile(os.path.join(REFS_PATH, "secret/bane")), msg="Secret file doesn't exist"
->>>>>>> b1599848
         )
 
         file_with_secret_tags = tempfile.mktemp()
@@ -291,16 +222,10 @@
         """
         Write multiple secrets in one path and check if key gets overwritten
         """
-<<<<<<< HEAD
-        env = {"vault_params": {"auth": "token", "mount": "secret"}}
-        params = RefParams()
-        params.kwargs = env
-=======
         parameters = {"auth": "token", "mount": "secret"}
         env = dict(**parameters, **self.server.parameters)
         params = RefParams()
         params.kwargs = {"vault_params": env}
->>>>>>> b1599848
 
         # create two secrets that are in the same path in vault
         tag_1 = "?{vaultkv:secret/kv1:secret:same/path:first_key||random:int:32}"  # numeric
